--- conflicted
+++ resolved
@@ -2,11 +2,7 @@
 **/*.rs.bk
 Cargo.lock
 
-<<<<<<< HEAD
 .vscode/
 
 *.html
-=======
-*.html
-.DS_Store
->>>>>>> f6958199
+.DS_Store
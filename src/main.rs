mod download;
mod log;
mod log_source;
mod metadata;
mod raw_log_ext;
mod render;
mod report_output;
mod review;
mod state;
mod tactics;
mod tehai;

use crate::render::Layout;

use self::log_source::LogSource;
use self::metadata::Metadata;
use self::raw_log_ext::RawLogExt;
use self::render::{Language, View};
use self::report_output::ReportOutput;
use self::review::review;
use self::review::ReviewArgs;
use self::tactics::TacticsJson;
use std::env;
use std::fs;
use std::fs::File;
use std::io;
use std::io::prelude::*;
use std::io::BufReader;
use std::path::{Path, PathBuf};

use anyhow::anyhow;
use anyhow::{Context, Result};
use clap::{App, Arg};
use convlog::tenhou;
use dunce::canonicalize;
use serde_json as json;
use tempfile::NamedTempFile;
use url::Url;

const PKG_NAME: &str = env!("CARGO_PKG_NAME");
const PKG_VERSION: &str = env!("CARGO_PKG_VERSION");
const PKG_DESCRIPTION: &str = env!("CARGO_PKG_DESCRIPTION");
const GIT_HASH: &str = env!("GIT_HASH");
const BUILD_DATE: &str = env!("BUILD_DATE");
const BUILD_PROFILE: &str = env!("BUILD_PROFILE");
const RUSTC_VERSION: &str = env!("RUSTC_VERSION");
const RUSTC_HOST: &str = env!("RUSTC_HOST");
const RUSTC_TARGET: &str = env!("RUSTC_TARGET");

fn main() -> Result<()> {
    let matches = App::new(PKG_NAME)
        .about(PKG_DESCRIPTION)
        .long_version(&*format!(
            "v{} ({}) {} {} build\n\
            [{}] {}/{}\n",
            PKG_VERSION,
            GIT_HASH,
            BUILD_DATE,
            BUILD_PROFILE,
            RUSTC_VERSION,
            RUSTC_HOST,
            RUSTC_TARGET,
        ))
        .arg(
            Arg::with_name("actor")
                .short("a")
                .long("actor")
                .takes_value(true)
                .value_name("INDEX")
                .validator(|v| {
                    let num: u8 = v
                        .parse()
                        .map_err(|err| format!("INDEX must be a number: {}", err))?;

                    if num > 3 {
                        Err(format!("INDEX must be within 0~3, got {}", num))
                    } else {
                        Ok(())
                    }
                })
                .help(
                    "Specify the actor to review. \
                    It is the number after \"&tw=\" in tenhou's log url.",
                ),
        )
        .arg(
            Arg::with_name("actor-name")
                .long("actor-name")
                .takes_value(true)
                .value_name("ACTOR_NAME")
                .help(
                    "Specify the actor name to review \
                    when --in-file is specified and --actor is not specified",
                ),
        )
        .arg(
            Arg::with_name("kyokus")
                .short("k")
                .long("kyokus")
                .takes_value(true)
                .value_name("LIST")
                .help(
                    "Specify kyokus to review. If LIST is empty, review all kyokus. \
                    Format: \"E1,E4,S3.1\".",
                ),
        )
        .arg(
            Arg::with_name("in-file")
                .short("i")
                .long("in-file")
                .takes_value(true)
                .value_name("FILE")
                .help(
                    "Specify a tenhou.net/6 format log file to review. \
                    If FILE is \"-\" or empty, read from stdin.",
                ),
        )
        .arg(
            Arg::with_name("out-file")
                .short("o")
                .long("out-file")
                .takes_value(true)
                .value_name("FILE")
                .help(
                    "Specify the output file for generated HTML report. \
                    If FILE is \"-\", write to stdout; \
                    if FILE is empty, write to \"{tenhou_id}&tw={actor}.html\" \
                    if --tenhou-id is specified, otherwise \"report.html\".",
                ),
        )
        .arg(
            Arg::with_name("tenhou-id")
                .short("t")
                .long("tenhou-id")
                .takes_value(true)
                .value_name("ID")
                .help(
                    "Specify a Tenhou log ID to review, overriding --in-file. \
                    Example: \"2019050417gm-0029-0000-4f2a8622\".",
                ),
        )
        .arg(
            Arg::with_name("mjsoul-id")
                .short("m")
                .long("mjsoul-id")
                .takes_value(true)
                .value_name("ID")
                .help(
                    "Specify a Mahjong Soul log ID to review. \
                    Example: \"200417-e1f9e08d-487f-4333-989f-34be08b943c7\".",
                ),
        )
        .arg(
            Arg::with_name("tenhou-out")
                .long("tenhou-out")
                .takes_value(true)
                .value_name("FILE")
                .help(
                    "Save the downloaded tenhou.net/6 format log to FILE \
                    when --tenhou-id is specified. \
                    If FILE is \"-\", write to stdout.",
                ),
        )
        .arg(
            Arg::with_name("mjai-out")
                .long("mjai-out")
                .takes_value(true)
                .value_name("FILE")
                .help(
                    "Save the transformed mjai format log to FILE. \
                    If FILE is \"-\", write to stdout.",
                ),
        )
        .arg(
            Arg::with_name("tenhou-ids-file")
                .long("tenhou-ids-file")
                .takes_value(true)
                .value_name("FILE")
                .help(
                    "Specify a file of Tenhou log ID list to convert to mjai format, \
                    implying --no-review.",
                ),
        )
        .arg(
            Arg::with_name("out-dir")
                .long("out-dir")
                .takes_value(true)
                .value_name("DIR")
                .help(
                    "Specify a directory to save the output for mjai logs. \
                    If DIR is empty, defaults to \".\".",
                ),
        )
        .arg(
            Arg::with_name("without-viewer")
                .long("without-viewer")
                .help("Do not include log viewer in the generated HTML report."),
        )
        .arg(
            Arg::with_name("anonymous")
                .long("anonymous")
                .help("Do not include player names."),
        )
        .arg(
            Arg::with_name("no-open")
                .long("no-open")
                .help("Do not open the output file in browser after finishing."),
        )
        .arg(
            Arg::with_name("no-review")
                .long("no-review")
                .help("Do not review at all. Only download and save files."),
        )
        .arg(
            Arg::with_name("json")
                .long("json")
                .help("Output review result in JSON instead of HTML."),
        )
        .arg(
            Arg::with_name("akochan-dir")
                .short("d")
                .long("akochan-dir")
                .takes_value(true)
                .value_name("DIR")
                .help(
                    "Specify the directory of akochan. \
                    This will serve as the working directory of akochan process. \
                    Default value \"akochan\".",
                ),
        )
        .arg(
            Arg::with_name("tactics-config")
                .short("c")
                .long("tactics-config")
                .takes_value(true)
                .value_name("FILE")
                .help(
                    "Specify the tactics config file for akochan. \
                    Default value \"tactics.json\".",
                ),
        )
        .arg(
            Arg::with_name("pt")
                .long("pt")
                .takes_value(true)
                .value_name("LIST")
                .validator(|v| {
                    let list = v.split(',').map(|p| {
                        p.parse::<i32>()
                            .map_err(|err| format!("pt element must be a number: {}", err))
                    });

                    if list.count() != 4 {
                        Err("pt must have exactly 4 elements".to_owned())
                    } else {
                        Ok(())
                    }
                })
                .help(
                    "Shortcut to override \"jun_pt\" in --tactics-config. \
                    Format: \"90,45,0,-135\".",
                ),
        )
        .arg(
            Arg::with_name("use-placement-ev")
                .short("e")
                .long("use-placement-ev")
                .help(
                    "Use final placement EV instead of pt EV. \
                    This will override --pt and \"jun_pt\" in --tactics-config.",
                ),
        )
        .arg(
            Arg::with_name("deviation-threshold")
                .short("n")
                .long("deviation-threshold")
                .takes_value(true)
                .value_name("THRESHOLD")
                .validator(|v| {
                    v.parse::<f64>()
                        .map(|_| ())
                        .map_err(|err| format!("THRESHOLD must be a number: {}", err))
                })
                .help(
                    "THRESHOLD is an absolute value that the reviewer will ignore all \
                    problematic moves whose EVs are within the range of \
                    [best EV - THRESHOLD, best EV]. \
                    This option is effective under both pt and placement EV mode. \
                    It is recommended to use it with --use-placement-ev where the reward \
                    distribution is fixed and even. \
                    Reference value: 0.05 when using pt and 0.001 when using placement. \
                    Default value: \"0.001\".",
                ),
        )
        .arg(
            Arg::with_name("lang")
                .long("lang")
                .takes_value(true)
                .value_name("LANG")
                .help(
                    "Set the language for the rendered report page. \
                    Default value \"ja\". \
                    Supported languages: ja, en.",
                )
                .validator(|v| match v.as_str() {
                    "ja" | "en" => Ok(()),
                    _ => Err(format!("unsupported language {}", v)),
                }),
        )
        .arg(
            Arg::with_name("verbose")
                .short("v")
                .long("verbose")
                .help("Use verbose output."),
        )
        .arg(
            Arg::with_name("layout")
                .long("layout")
                .takes_value(true)
                .value_name("LAYOUT")
                .help(
                    "Set the layout for the rendered report page. \
                    Default value \"vertical\". \
                    Supported layout: vertical, v, horizontal, h.",
                )
                .validator(|v| match v.as_str() {
                    "v" | "vertical" | "h" | "horizontal" => Ok(()),
                    _ => Err(format!("unsupported layout {}", v)),
                }),
        )
        .arg(Arg::with_name("URL").help("Tenhou or Mahjong Soul log URL."))
        .get_matches();

    // load options
    let arg_in_file = matches.value_of_os("in-file");
    let arg_out_file = matches.value_of_os("out-file");
    let arg_tenhou_id = matches.value_of("tenhou-id").map(String::from);
    let arg_mjsoul_id = matches.value_of("mjsoul-id").map(String::from);
    let arg_tenhou_out = matches.value_of_os("tenhou-out");
    let arg_mjai_out = matches.value_of_os("mjai-out");
    let arg_tenhou_ids_file = matches.value_of_os("tenhou-ids-file");
    let arg_out_dir = matches.value_of_os("out-dir");
    let arg_akochan_dir = matches.value_of_os("akochan-dir");
    let arg_tactics_config = matches.value_of_os("tactics-config");
    let arg_actor: Option<u8> = matches.value_of("actor").map(|p| p.parse().unwrap());
    let arg_actor_name: Option<String> = matches.value_of("actor-name").map(String::from);
    let arg_pt = matches.value_of("pt");
    let arg_kyokus = matches.value_of("kyokus");
    let arg_use_placement_ev = matches.is_present("use-placement-ev");
    let arg_without_viewer = matches.is_present("without-viewer");
    let arg_anonymous = matches.is_present("anonymous");
    let arg_no_open = matches.is_present("no-open");
    let arg_no_review = matches.is_present("no-review");
    let arg_json = matches.is_present("json");
    let arg_deviation_threshold = matches
        .value_of("deviation-threshold")
        .map(|v| v.parse().unwrap())
        .unwrap_or(0.001);
    let arg_lang = matches.value_of("lang");
    let arg_verbose = matches.is_present("verbose");
    let arg_url = matches.value_of("URL");

    let layout = match matches.value_of("layout") {
        None => Layout::Vertical,
        Some(arg_layout) => match arg_layout {
            "h" | "horizontal" => Layout::Horizontal,
            "v" | "vertical" => Layout::Vertical,
            _ => unreachable!(),
        },
    };

    if let Some(tenhou_ids_file) = arg_tenhou_ids_file {
        let out_dir_name = arg_out_dir
            .map(PathBuf::from)
            .unwrap_or_else(|| PathBuf::from("."));

        return batch_download(&out_dir_name, Path::new(tenhou_ids_file));
    }

    // sometimes the log URL contains the actor info
    let mut actor_opt = arg_actor;

    let log_source = if let Some(filename) = arg_in_file {
        if filename == "-" {
            LogSource::Stdin
        } else {
            LogSource::File(filename.to_owned())
        }
    } else if let Some(id) = arg_tenhou_id {
        LogSource::Tenhou(id)
    } else if let Some(raw_id) = arg_mjsoul_id {
        LogSource::mjsoul_full_id_with_deobfuse(&raw_id)
    } else if let Some(url) = arg_url {
        let u = Url::parse(url).context("failed to parse URL")?;
        let host = u.host_str().context("url does not have host")?;
        match host {
            "tenhou.net" => {
                let (mut log, mut tw) = (None, None);
                for (k, v) in u.query_pairs() {
                    match &*k {
                        "log" => log = Some(v.into_owned()),
                        "tw" => {
                            let num: u8 = v.parse().context("\"tw\" must be a number")?;
                            if num > 3 {
                                return Err(anyhow!("\"tw\" must be within 0~3, got {}", num));
                            }

                            tw = Some(num);
                        }
                        _ => continue,
                    };

                    if log.is_some() && tw.is_some() {
                        break;
                    }
                }

                actor_opt = actor_opt.or(tw).or(Some(0));
                match log {
                    Some(id) => LogSource::Tenhou(id),
                    None => return Err(anyhow!("tenhou log ID not found in URL {}", url)),
                }
            }

            "game.mahjongsoul.com" /* JP */
            | "mahjongsoul.game.yo-star.com" /* US */
            | "game.maj-soul.com" /* steam */
            | "www.majsoul.com" /* legacy CN */
            | "majsoul.union-game.com" /* legacy CN */ => {
                let mut paipu = None;
                for (k, v) in u.query_pairs() {
                    if k == "paipu" {
                        paipu = Some(v.into_owned());
                        break;
                    }
                }

                match paipu {
                    Some(raw_id) => {
                        LogSource::mjsoul_full_id_with_deobfuse(&raw_id)
                    }
                    None => return Err(anyhow!("mahjong soul log ID not found in URL {}", url)),
                }
            }

            _ => {
                return Err(anyhow!(
                    "specified url is neither from tenhou nor mahjong soul"
                ))
            }
        }
    } else {
        LogSource::Stdin
    };

    // handle --tenhou-out
    let tenhou_out = arg_tenhou_out
        .map(|filename| -> Result<(Box<dyn Write>, _)> {
            if filename == "-" {
                Ok((Box::new(io::stdout()), "stdout".to_owned().into()))
            } else {
                let file = File::create(filename).with_context(|| {
                    format!("failed to create tenhou output file {:?}", filename)
                })?;
                Ok((Box::new(file), filename.to_owned()))
            }
        })
        .transpose()?;

    // download and parse tenhou.net/6 log
    let mut raw_log: tenhou::RawLog = match &log_source {
        LogSource::Tenhou(id) => {
            let body = download::tenhou_log(id)
                .with_context(|| format!("failed to download tenhou log {}", id))?;
            if let Some((mut writer, filename)) = tenhou_out {
                writer.write_all(body.as_bytes()).with_context(|| {
                    format!("failed to write downloaded tenhou log to {:?}", filename)
                })?;
            }

            json::from_str(&body).context("failed to parse tenhou.net/6 log")?
        }
        LogSource::MahjongSoul(id) => {
            let body = download::mahjong_soul_log(id)
                .with_context(|| format!("failed to download mahjong soul log {}", id))?;
            if let Some((mut writer, filename)) = tenhou_out {
                writer.write_all(body.as_bytes()).with_context(|| {
                    format!("failed to write downloaded tenhou log to {:?}", filename)
                })?;
            }

            let val: RawLogExt =
                json::from_str(&body).context("failed to parse tenhou.net/6 log")?;

            actor_opt = actor_opt.or(val.target_actor);
            val.raw_log
        }
        LogSource::File(filename) => {
            let mut file = File::open(&filename)
                .with_context(|| format!("failed to open tenhou.net/6 log file {:?}", filename))?;
            let mut body = String::new();
            file.read_to_string(&mut body)?;

            json::from_str(&body).context("failed to parse tenhou.net/6 log")?
        }
        LogSource::Stdin => {
            let stdin = io::stdin();
            let handle = stdin.lock();
            json::from_reader(handle).context("failed to parse tenhou.net/6 log")?
        }
    };

    // Try to match the name from arg
    if actor_opt.is_none() {
        if let Some(actor_name) = arg_actor_name {
            for (idx, n) in raw_log.get_names().iter().enumerate() {
                if *n == actor_name {
                    actor_opt = Some(idx as u8)
                }
            }
        }
    }

    // apply filters
    if arg_anonymous {
        raw_log.hide_names();
    }
    if let Some(expr) = arg_kyokus {
        let filter = expr.parse().context("failed to parse kyoku filter")?;
        raw_log.filter_kyokus(&filter);
        if raw_log.is_empty() {
            return Err(anyhow!("no kyoku to review (invalid filter?)"));
        }
    }

    // clone the parsed raw log for possible reuse (split)
    //
    // See https://manishearth.github.io/blog/2017/04/13/prolonging-temporaries-in-rust/
    // for the technique of extending the lifetime of temp var here.
    let cloned_raw_log;
    let splitted_raw_logs = if !arg_without_viewer {
        cloned_raw_log = raw_log.clone();
        Some(cloned_raw_log.split_by_kyoku())
    } else {
        None
    };

    // convert from RawLog to Log.
    // it moves raw_log.
    let log = tenhou::Log::from(raw_log);

    // convert from tenhou::Log to Vec<mjai::Event>
    let begin_convert_log = chrono::Local::now();
    log!("converting to mjai events...");
    let events = convlog::tenhou_to_mjai(&log)
        .context("failed to convert tenhou.net/6 log into mjai format")?;

    // handle --mjai-out
    if let Some(mjai_out) = arg_mjai_out {
        let mut w: Box<dyn Write> = if mjai_out == "-" {
            Box::from(io::stdout())
        } else {
            let mjai_out_file = File::create(mjai_out)
                .with_context(|| format!("failed to create mjai out file {:?}", mjai_out))?;
            Box::from(mjai_out_file)
        };

        for event in &events {
            let to_write = json::to_string(event).context("failed to serialize")?;
            writeln!(w, "{}", to_write)
                .with_context(|| format!("failed to write to mjai out file {:?}", mjai_out))?;
        }
    }

    if arg_no_review {
        return Ok(());
    }

    // get actor
    let actor = actor_opt.context("actor is required")?;
    if actor > 3 {
        // just in case
        return Err(anyhow!("must be within 0~3, got {}", actor));
    }

    // get paths
    let akochan_dir = {
        let path = arg_akochan_dir
            .map(PathBuf::from)
            .unwrap_or_else(|| PathBuf::from("akochan"));

        canonicalize(&path)
            .with_context(|| format!("failed to canonicalize akochan_dir path {:?}", path))?
    };
    let akochan_exe = canonicalize(
        [&*akochan_dir, "system.exe".as_ref()]
            .iter()
            .collect::<PathBuf>(),
    )
    .context("failed to canonicalize akochan_exe path")?;
    let (tactics_file_path, tactics) = {
        let path = arg_tactics_config
            .map(PathBuf::from)
            .unwrap_or_else(|| "tactics.json".into());

        let canon_path = canonicalize(&path)
            .with_context(|| format!("failed to canonicalize tactics_config path {:?}", path))?;

        // load tactics_config for metadata
        let tactics_file = File::open(&canon_path)
            .with_context(|| format!("failed to open tactics_config {:?}", canon_path))?;
        let tactics_file_reader = BufReader::new(tactics_file);

        let mut tactics_json: TacticsJson = json::from_reader(tactics_file_reader)
            .with_context(|| format!("failed to parse tactics_config {:?}", canon_path))?;

        // opt-in pt
        let pt_opt = if arg_use_placement_ev {
            Some(vec![-1, -2, -3, -4])
        } else {
            arg_pt.map(|pt| pt.split(',').map(|p| p.parse::<i32>().unwrap()).collect())
        };

        if let Some(pt) = pt_opt {
            tactics_json
                .tactics
                .jun_pt
                .iter_mut()
                .zip(pt)
                .for_each(|(o, n)| *o = n);

            let mut tmp = NamedTempFile::new().context("failed to create temp file")?;
            json::to_writer(&mut tmp, &tactics_json).context("failed to write to temp file")?;

            let tmp_path = tmp
                .into_temp_path()
                .keep()
                .context("failed to keep temp file")?;
            let canon_tmp_path = canonicalize(&tmp_path)
                .with_context(|| format!("failed to canonicalize temp file path {:?}", tmp_path))?;

            (canon_tmp_path, tactics_json.tactics)
        } else {
            (canon_path, tactics_json.tactics)
        }
    };

    log!("players: {}", log.names.join(", "));
    log!("target: {}", log.names[actor as usize]);
    log!("review has started, this may take several minutes...");

    // do the review
    let begin_review = chrono::Local::now();
    let review_args = ReviewArgs {
        akochan_exe: &akochan_exe,
        akochan_dir: &akochan_dir,
        tactics_config: &tactics_file_path,
        events: &events,
        target_actor: actor,
        deviation_threshold: arg_deviation_threshold,
        verbose: arg_verbose,
    };
    let review_result = review(&review_args).context("failed to review log")?;

    // clean up temp file
    if arg_pt.is_some() {
        fs::remove_file(&tactics_file_path)
            .with_context(|| format!("failed to clean up temp file {:?}", tactics_file_path))?;
    }

    // determine language
    let lang = match arg_lang {
        Some("ja") | None => Language::Japanese,
        Some("en") => Language::English,
        _ => unreachable!(),
    };

    // determine output file
    let out = if let Some(filename) = arg_out_file {
        if filename == "-" {
            ReportOutput::Stdout
        } else {
            ReportOutput::File(filename.to_owned())
        }
    } else {
        let suffix = if arg_json { ".json" } else { ".html" };
        let mut filename = log_source.default_output_filename(actor);
        filename.push(suffix);
        ReportOutput::File(filename)
    };

    // prepare output, can be a file or stdout
    let mut out_write: Box<dyn Write> = match &out {
        ReportOutput::File(filename) => Box::new(
            File::create(&filename)
                .with_context(|| format!("failed to create output report file {:?}", filename))?,
        ),
        ReportOutput::Stdout => Box::new(io::stdout()),
    };

    let now = chrono::Local::now();
    let loading_time = (begin_review - begin_convert_log).to_std()?;
    let review_time = (now - begin_review).to_std()?;
    let meta = Metadata {
        pt: &tactics.jun_pt,
        game_length: &log.game_length.to_string(),
        loading_time,
        review_time,
        log_id: if arg_anonymous {
            None
        } else {
            log_source.log_id()
        },
        use_placement_ev: arg_use_placement_ev,
        deviation_threshold: arg_deviation_threshold,
        total_reviewed: review_result.total_reviewed,
        total_tolerated: review_result.total_tolerated,
        total_problems: review_result.total_problems,
        score: review_result.score,
        version: &format!("v{} ({})", PKG_VERSION, GIT_HASH),
    };

    // render the HTML report page or JSON
<<<<<<< HEAD
    let view = View::new(
        &review_result.kyokus,
        actor,
        splitted_raw_logs,
        &meta,
        lang,
        layout,
    );
=======
    let view = View::new(&review_result.kyokus, actor, splitted_raw_logs, &meta, lang);
>>>>>>> f88dd0cf
    if arg_json {
        log!("writing output...");
        json::to_writer(&mut out_write, &view).context("failed to write JSON result")?;
    } else {
        log!("rendering output...");
        view.render(&mut out_write)
            .context("failed to render HTML report")?;
    }

    // open the output page
    if !arg_json && !arg_no_open {
        if let ReportOutput::File(filepath) = out {
            opener::open(&filepath).with_context(|| {
                format!("failed to open rendered HTML report file {:?}", filepath)
            })?;
        }
    }

    log!("done");
    Ok(())
}

fn batch_download(out_dir_name: &Path, tenhou_ids_file: &Path) -> Result<()> {
    fs::create_dir_all(&out_dir_name)
        .with_context(|| format!("failed to create {:?}", out_dir_name))?;

    log!("tenhou_ids_file: {:?}", tenhou_ids_file);

    for line in BufReader::new(File::open(tenhou_ids_file)?).lines() {
        let tenhou_id = line?;

        log!("downloading tenhou log {} ...", tenhou_id);
        let body = download::tenhou_log(&tenhou_id)
            .with_context(|| format!("failed to download tenhou log ID={:?}", tenhou_id))?;

        log!("parsing tenhou log {} ...", tenhou_id);
        let raw_log: tenhou::RawLog =
            json::from_str(&body).context("failed to parse tenhou log")?;
        let log = tenhou::Log::from(raw_log);

        log!("converting to mjai events...");
        let events = convlog::tenhou_to_mjai(&log)
            .context("failed to convert tenhou log into mjai format")?;

        let mjai_out = {
            let mut p = out_dir_name.to_owned();
            p.push(tenhou_id + ".json");
            p
        };
        let mut mjai_out_file = File::create(&mjai_out)
            .with_context(|| format!("failed to create mjai out file {:?}", mjai_out))?;

        for event in &events {
            let to_write = json::to_string(event).context("failed to serialize")?;
            writeln!(mjai_out_file, "{}", to_write)
                .with_context(|| format!("failed to write to mjai out file {:?}", mjai_out))?;
        }
    }

    Ok(())
}<|MERGE_RESOLUTION|>--- conflicted
+++ resolved
@@ -721,7 +721,6 @@
     };
 
     // render the HTML report page or JSON
-<<<<<<< HEAD
     let view = View::new(
         &review_result.kyokus,
         actor,
@@ -730,9 +729,6 @@
         lang,
         layout,
     );
-=======
-    let view = View::new(&review_result.kyokus, actor, splitted_raw_logs, &meta, lang);
->>>>>>> f88dd0cf
     if arg_json {
         log!("writing output...");
         json::to_writer(&mut out_write, &view).context("failed to write JSON result")?;
